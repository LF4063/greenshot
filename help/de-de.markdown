--- conflicted
+++ resolved
@@ -403,25 +403,4 @@
 von Greenshot. Und Ihren Followern :)<br>
 Bewerten Sie Greenshot auf Software-Portalen oder verlinken Sie unsere Webseite von
 Ihrem Blog oder Ihrer eigenen Webseite.
-<<<<<<< HEAD
-</p>
-
-<a name="help-translate"></a>
-<h3>Übersetzen</h3>
-<p>
-Gibt es Greenshot noch nicht in Ihrer bevorzugten Sprache? Wenn Sie sich in der
-Lage fühlen, ein Programm zu übersetzen, sind Sie herzlich eingeladen.<br>
-Wenn Sie registrierter Nutzer bei SourceForge.net sind, können Sie Übersetzungen
-<a target="_blank" href="https://sourceforge.net/tracker/?group_id=191585&atid=1368020">hier</a> hochladen.<br>
-Bitte stellen Sie vorher sicher, dass keine Übersetzung für Ihre Sprache auf unserer
-<a target="_blank" href="https://github.com/greenshot/greenshot/tree/develop/src/Greenshot/Languages">Sprachen-Seite</a> existiert. Prüfen Sie auch <a target="_blank" href="https://sourceforge.net/tracker/?group_id=191585&atid=1368020">hier</a>, ob
-evtl. eine Übersetzung in Arbeit oder in Vorbereitung ist.<br>
-Bitte bedenken Sie, dass wir eine Übersetzung nur auf unserer Download-Seite zur 
-Verfügung stellen werden, wenn Sie über ein SourceForge.net-Benutzerkonto bereitgestellt
-wurde. Da wir höchstwahrscheinlich nicht in der Lage sein werden, Ihre Übersetzung
-zu verstehen, ist es gut, wenn andere SourceForge-Nutzer Sie kontaktieren können,
-um Verbesserungen vorzuschlagen oder die Übersetzung für eine nachfolgende Greenshot-Version
-zu erweitern.
-=======
->>>>>>> 355371e2
 </p>