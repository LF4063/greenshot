﻿<?xml version="1.0" encoding="utf-8"?>
<Project ToolsVersion="14.0" DefaultTargets="Build" xmlns="http://schemas.microsoft.com/developer/msbuild/2003">
  <Import Project="..\CommonProject.properties" />
  <PropertyGroup>
    <ProjectGuid>{5B924697-4DCD-4F98-85F1-105CB84B7341}</ProjectGuid>
    <OutputType>Library</OutputType>
    <RootNamespace>GreenshotPlugin</RootNamespace>
    <AssemblyName>GreenshotPlugin</AssemblyName>
    <TargetFrameworkVersion>v4.5</TargetFrameworkVersion>
    <AppDesignerFolder>Properties</AppDesignerFolder>
    <RunPostBuildEvent>OnBuildSuccess</RunPostBuildEvent>
    <AllowUnsafeBlocks>True</AllowUnsafeBlocks>
    <NoStdLib>False</NoStdLib>
    <WarningLevel>4</WarningLevel>
    <TreatWarningsAsErrors>false</TreatWarningsAsErrors>
    <TargetFrameworkProfile />
    <FileUpgradeFlags>
    </FileUpgradeFlags>
    <UpgradeBackupLocation>
    </UpgradeBackupLocation>
    <OldToolsVersion>3.5</OldToolsVersion>
  </PropertyGroup>
  <PropertyGroup Condition="'$(Configuration)|$(Platform)' == 'Debug|AnyCPU'">
    <Prefer32Bit>false</Prefer32Bit>
  </PropertyGroup>
  <PropertyGroup Condition="'$(Configuration)|$(Platform)' == 'Debug|x86'">
    <Prefer32Bit>false</Prefer32Bit>
  </PropertyGroup>
  <PropertyGroup Condition="'$(Configuration)|$(Platform)' == 'Release|AnyCPU'">
    <Prefer32Bit>false</Prefer32Bit>
  </PropertyGroup>
  <PropertyGroup Condition="'$(Configuration)|$(Platform)' == 'Release|x86'">
    <Prefer32Bit>false</Prefer32Bit>
  </PropertyGroup>
  <Import Project="$(MSBuildBinPath)\Microsoft.CSharp.Targets" />
  <ItemGroup>
    <Reference Include="Accessibility" />
    <Reference Include="CustomMarshalers" />
    <Reference Include="Dapplo.Log, Version=1.0.23.0, Culture=neutral, processorArchitecture=MSIL">
      <HintPath>..\packages\Dapplo.Log.1.0.23\lib\net45\Dapplo.Log.dll</HintPath>
      <Private>True</Private>
    </Reference>
    <Reference Include="log4net">
      <HintPath>..\Greenshot\Lib\log4net.dll</HintPath>
    </Reference>
    <Reference Include="Svg, Version=2.2.1.39233, Culture=neutral, PublicKeyToken=12a0bac221edeae2, processorArchitecture=MSIL">
      <HintPath>..\packages\Svg.2.3.0\lib\net35\Svg.dll</HintPath>
      <Private>True</Private>
    </Reference>
    <Reference Include="System" />
    <Reference Include="System.Drawing" />
    <Reference Include="System.Windows.Forms" />
    <Reference Include="System.Xml" />
  </ItemGroup>
  <ItemGroup>
    <Compile Include="Controls\AnimatingForm.cs">
      <SubType>Form</SubType>
    </Compile>
    <Compile Include="Controls\GreenshotRadioButton.cs">
      <SubType>Component</SubType>
    </Compile>
    <Compile Include="Core\Enums\BuildStates.cs" />
    <Compile Include="Core\Enums\ClickActions.cs" />
    <Compile Include="Core\Enums\ClipboardFormats.cs" />
    <Compile Include="Core\ExplorerHelper.cs" />
    <Compile Include="Core\Log4NetLogger.cs" />
    <Compile Include="Core\Enums\OutputFormats.cs" />
    <Compile Include="Core\SvgImage.cs" />
<<<<<<< HEAD
    <Compile Include="Core\Enums\WindowCaptureModes.cs" />
=======
    <Compile Include="Core\WebBrowserHelper.cs" />
>>>>>>> e64620ed
    <Compile Include="Effects\AdjustEffect.cs" />
    <Compile Include="Effects\BorderEffect.cs" />
    <Compile Include="Core\CaptureHandler.cs" />
    <Compile Include="Core\EffectConverter.cs" />
    <Compile Include="Core\EventDelay.cs" />
    <Compile Include="Core\FastBitmap.cs" />
    <Compile Include="Core\Func.cs" />
    <Compile Include="Effects\GrayscaleEffect.cs" />
    <Compile Include="Effects\IEffect.cs" />
    <Compile Include="Core\IImage.cs" />
    <Compile Include="Core\ImageWrapper.cs" />
    <Compile Include="Effects\InvertEffect.cs" />
    <Compile Include="Effects\MonochromeEffect.cs" />
    <Compile Include="Core\OperatingSystemExtensions.cs" />
    <Compile Include="Effects\ReduceColorsEffect.cs" />
    <Compile Include="Effects\ResizeCanvasEffect.cs" />
    <Compile Include="Effects\ResizeEffect.cs" />
    <Compile Include="Effects\RotateEffect.cs" />
    <Compile Include="Effects\TornEdgeEffect.cs" />
    <Compile Include="Core\WmInputLangChangeRequestFilter.cs" />
    <Compile Include="GlobalSuppressions.cs" />
    <Compile Include="Interfaces\Drawing\Adorners\IAdorner.cs" />
    <Compile Include="Interfaces\Drawing\IField.cs" />
    <Compile Include="Interfaces\Drawing\IFieldHolder.cs" />
    <Compile Include="Interfaces\Drawing\IMemento.cs" />
    <Compile Include="Interop\Base.cs" />
    <Compile Include="Interop\ComProgIdAttribute.cs" />
    <Compile Include="Interop\COMWrapper.cs" />
    <Compile Include="Interop\IAppVisibility.cs" />
    <Compile Include="Interop\IUnknown.cs" />
    <Compile Include="Interop\IDispatch.cs" />
    <Compile Include="Interop\IOleWindow.cs" />
    <Compile Include="Interop\IOleCommandTarget.cs" />
    <Compile Include="Interop\IServiceProvider.cs" />
    <Compile Include="Controls\ExtendedWebBrowser.cs">
      <SubType>Component</SubType>
    </Compile>
    <Compile Include="Controls\FormWithoutActivation.cs">
      <SubType>Form</SubType>
    </Compile>
    <Compile Include="Controls\GreenshotButton.cs">
      <SubType>Component</SubType>
    </Compile>
    <Compile Include="Controls\GreenshotCheckBox.cs">
      <SubType>Component</SubType>
    </Compile>
    <Compile Include="Controls\GreenshotColumnSorter.cs" />
    <Compile Include="Controls\GreenshotComboBox.cs">
      <SubType>Component</SubType>
    </Compile>
    <Compile Include="Controls\GreenshotForm.cs">
      <SubType>Form</SubType>
    </Compile>
    <Compile Include="Controls\GreenshotGroupBox.cs">
      <SubType>Component</SubType>
    </Compile>
    <Compile Include="Controls\GreenshotLabel.cs">
      <SubType>Component</SubType>
    </Compile>
    <Compile Include="Controls\GreenshotTabPage.cs">
      <SubType>Component</SubType>
    </Compile>
    <Compile Include="Controls\GreenshotTextBox.cs">
      <SubType>Component</SubType>
    </Compile>
    <Compile Include="Controls\GreenshotToolStripMenuItem.cs">
      <SubType>Component</SubType>
    </Compile>
    <Compile Include="Controls\HotkeyControl.cs">
      <SubType>Component</SubType>
    </Compile>
    <Compile Include="Controls\BackgroundForm.cs">
      <SubType>Form</SubType>
    </Compile>
    <Compile Include="Controls\BackgroundForm.Designer.cs">
      <DependentUpon>BackgroundForm.cs</DependentUpon>
    </Compile>
    <Compile Include="Controls\IGreenshotConfigBindable.cs" />
    <Compile Include="Controls\IGreenshotLanguageBindable.cs" />
    <Compile Include="Controls\GreenshotToolStripButton.cs">
      <SubType>Component</SubType>
    </Compile>
    <Compile Include="Controls\GreenshotToolStripLabel.cs">
      <SubType>Component</SubType>
    </Compile>
    <Compile Include="Controls\GreenshotToolDropDownButton.cs">
      <SubType>Component</SubType>
    </Compile>
    <Compile Include="Controls\OAuthLoginForm.cs">
      <SubType>Form</SubType>
    </Compile>
    <Compile Include="Controls\OAuthLoginForm.Designer.cs">
      <DependentUpon>OAuthLoginForm.cs</DependentUpon>
    </Compile>
    <Compile Include="Controls\PleaseWaitForm.cs">
      <SubType>Form</SubType>
    </Compile>
    <Compile Include="Controls\PleaseWaitForm.Designer.cs">
      <DependentUpon>PleaseWaitForm.cs</DependentUpon>
    </Compile>
    <Compile Include="Controls\QualityDialog.cs">
      <SubType>Form</SubType>
    </Compile>
    <Compile Include="Controls\QualityDialog.Designer.cs">
      <DependentUpon>QualityDialog.cs</DependentUpon>
    </Compile>
    <Compile Include="Controls\SaveImageFileDialog.cs" />
    <Compile Include="Controls\ThumbnailForm.cs">
      <SubType>Form</SubType>
    </Compile>
    <Compile Include="Core\AbstractDestination.cs" />
    <Compile Include="Core\AbstractProcessor.cs" />
    <Compile Include="Core\AccessibleHelper.cs" />
    <Compile Include="Core\AnimationHelpers.cs" />
    <Compile Include="Core\BinaryStructHelper.cs" />
    <Compile Include="Core\Cache.cs" />
    <Compile Include="Core\ClipboardHelper.cs" />
    <Compile Include="Core\CoreConfiguration.cs" />
    <Compile Include="Core\CredentialsHelper.cs" />
    <Compile Include="Effects\DropShadowEffect.cs" />
    <Compile Include="Core\StringExtensions.cs" />
    <Compile Include="Core\FilenameHelper.cs" />
    <Compile Include="Core\ImageOutput.cs" />
    <Compile Include="Core\InterfaceUtils.cs" />
    <Compile Include="Core\DisplayKeyAttribute.cs" />
    <Compile Include="Core\EmailConfigHelper.cs" />
    <Compile Include="Core\EnumExtensions.cs" />
    <Compile Include="Core\ExtensionAttribute.cs" />
    <Compile Include="Core\GreenshotResources.cs" />
    <Compile Include="Core\IEHelper.cs" />
    <Compile Include="Core\ImageHelper.cs" />
    <Compile Include="Core\JSONHelper.cs" />
    <Compile Include="Core\Language.cs" />
    <Compile Include="Core\LogHelper.cs" />
    <Compile Include="Core\NetworkHelper.cs" />
    <Compile Include="Core\OAuthHelper.cs" />
    <Compile Include="Core\ObjectExtensions.cs" />
    <Compile Include="Core\PluginUtils.cs" />
    <Compile Include="Core\QuantizerHelper.cs" />
    <Compile Include="Core\RssHelper.cs" />
    <Compile Include="Core\WindowCapture.cs" />
    <Compile Include="Core\WindowsHelper.cs" />
    <Compile Include="IniFile\IniAttributes.cs" />
    <Compile Include="IniFile\IniConfig.cs" />
    <Compile Include="IniFile\IniReader.cs" />
    <Compile Include="IniFile\IniSection.cs" />
    <Compile Include="IniFile\IniValue.cs" />
    <Compile Include="Interfaces\Capture.cs" />
    <Compile Include="Interfaces\Drawing\Container.cs" />
    <Compile Include="Interfaces\Forms\ImageEditor.cs" />
    <Compile Include="Interfaces\Generic.cs" />
    <Compile Include="Interfaces\IDestination.cs" />
    <Compile Include="Interfaces\IProcessor.cs" />
    <Compile Include="Interfaces\Plugin\PluginInterfaces.cs" />
    <Compile Include="Properties\AssemblyInfo.cs" />
    <Compile Include="UnmanagedHelpers\DWM.cs" />
    <Compile Include="UnmanagedHelpers\Enumerations.cs" />
    <Compile Include="UnmanagedHelpers\GDI32.cs" />
    <Compile Include="UnmanagedHelpers\GDIplus.cs" />
    <Compile Include="UnmanagedHelpers\Kernel32.cs" />
    <Compile Include="UnmanagedHelpers\PsAPI.cs" />
    <Compile Include="UnmanagedHelpers\Shell32.cs" />
    <Compile Include="UnmanagedHelpers\Structs.cs" />
    <Compile Include="UnmanagedHelpers\User32.cs" />
    <Compile Include="UnmanagedHelpers\Win32Errors.cs" />
    <Compile Include="UnmanagedHelpers\WinMM.cs" />
    <EmbeddedResource Include="log4net-embedded.xml" />
    <EmbeddedResource Include="Core\GreenshotResources.resx">
      <DependentUpon>GreenshotResources.cs</DependentUpon>
    </EmbeddedResource>
  </ItemGroup>
  <ItemGroup>
    <None Include="packages.config" />
  </ItemGroup>
  <ItemGroup>
    <Folder Include="IEInterop\" />
  </ItemGroup>
</Project><|MERGE_RESOLUTION|>--- conflicted
+++ resolved
@@ -1,251 +1,247 @@
-﻿<?xml version="1.0" encoding="utf-8"?>
-<Project ToolsVersion="14.0" DefaultTargets="Build" xmlns="http://schemas.microsoft.com/developer/msbuild/2003">
-  <Import Project="..\CommonProject.properties" />
-  <PropertyGroup>
-    <ProjectGuid>{5B924697-4DCD-4F98-85F1-105CB84B7341}</ProjectGuid>
-    <OutputType>Library</OutputType>
-    <RootNamespace>GreenshotPlugin</RootNamespace>
-    <AssemblyName>GreenshotPlugin</AssemblyName>
-    <TargetFrameworkVersion>v4.5</TargetFrameworkVersion>
-    <AppDesignerFolder>Properties</AppDesignerFolder>
-    <RunPostBuildEvent>OnBuildSuccess</RunPostBuildEvent>
-    <AllowUnsafeBlocks>True</AllowUnsafeBlocks>
-    <NoStdLib>False</NoStdLib>
-    <WarningLevel>4</WarningLevel>
-    <TreatWarningsAsErrors>false</TreatWarningsAsErrors>
-    <TargetFrameworkProfile />
-    <FileUpgradeFlags>
-    </FileUpgradeFlags>
-    <UpgradeBackupLocation>
-    </UpgradeBackupLocation>
-    <OldToolsVersion>3.5</OldToolsVersion>
-  </PropertyGroup>
-  <PropertyGroup Condition="'$(Configuration)|$(Platform)' == 'Debug|AnyCPU'">
-    <Prefer32Bit>false</Prefer32Bit>
-  </PropertyGroup>
-  <PropertyGroup Condition="'$(Configuration)|$(Platform)' == 'Debug|x86'">
-    <Prefer32Bit>false</Prefer32Bit>
-  </PropertyGroup>
-  <PropertyGroup Condition="'$(Configuration)|$(Platform)' == 'Release|AnyCPU'">
-    <Prefer32Bit>false</Prefer32Bit>
-  </PropertyGroup>
-  <PropertyGroup Condition="'$(Configuration)|$(Platform)' == 'Release|x86'">
-    <Prefer32Bit>false</Prefer32Bit>
-  </PropertyGroup>
-  <Import Project="$(MSBuildBinPath)\Microsoft.CSharp.Targets" />
-  <ItemGroup>
-    <Reference Include="Accessibility" />
-    <Reference Include="CustomMarshalers" />
-    <Reference Include="Dapplo.Log, Version=1.0.23.0, Culture=neutral, processorArchitecture=MSIL">
-      <HintPath>..\packages\Dapplo.Log.1.0.23\lib\net45\Dapplo.Log.dll</HintPath>
-      <Private>True</Private>
-    </Reference>
-    <Reference Include="log4net">
-      <HintPath>..\Greenshot\Lib\log4net.dll</HintPath>
-    </Reference>
-    <Reference Include="Svg, Version=2.2.1.39233, Culture=neutral, PublicKeyToken=12a0bac221edeae2, processorArchitecture=MSIL">
-      <HintPath>..\packages\Svg.2.3.0\lib\net35\Svg.dll</HintPath>
-      <Private>True</Private>
-    </Reference>
-    <Reference Include="System" />
-    <Reference Include="System.Drawing" />
-    <Reference Include="System.Windows.Forms" />
-    <Reference Include="System.Xml" />
-  </ItemGroup>
-  <ItemGroup>
-    <Compile Include="Controls\AnimatingForm.cs">
-      <SubType>Form</SubType>
-    </Compile>
-    <Compile Include="Controls\GreenshotRadioButton.cs">
-      <SubType>Component</SubType>
-    </Compile>
-    <Compile Include="Core\Enums\BuildStates.cs" />
-    <Compile Include="Core\Enums\ClickActions.cs" />
-    <Compile Include="Core\Enums\ClipboardFormats.cs" />
-    <Compile Include="Core\ExplorerHelper.cs" />
-    <Compile Include="Core\Log4NetLogger.cs" />
-    <Compile Include="Core\Enums\OutputFormats.cs" />
-    <Compile Include="Core\SvgImage.cs" />
-<<<<<<< HEAD
-    <Compile Include="Core\Enums\WindowCaptureModes.cs" />
-=======
-    <Compile Include="Core\WebBrowserHelper.cs" />
->>>>>>> e64620ed
-    <Compile Include="Effects\AdjustEffect.cs" />
-    <Compile Include="Effects\BorderEffect.cs" />
-    <Compile Include="Core\CaptureHandler.cs" />
-    <Compile Include="Core\EffectConverter.cs" />
-    <Compile Include="Core\EventDelay.cs" />
-    <Compile Include="Core\FastBitmap.cs" />
-    <Compile Include="Core\Func.cs" />
-    <Compile Include="Effects\GrayscaleEffect.cs" />
-    <Compile Include="Effects\IEffect.cs" />
-    <Compile Include="Core\IImage.cs" />
-    <Compile Include="Core\ImageWrapper.cs" />
-    <Compile Include="Effects\InvertEffect.cs" />
-    <Compile Include="Effects\MonochromeEffect.cs" />
-    <Compile Include="Core\OperatingSystemExtensions.cs" />
-    <Compile Include="Effects\ReduceColorsEffect.cs" />
-    <Compile Include="Effects\ResizeCanvasEffect.cs" />
-    <Compile Include="Effects\ResizeEffect.cs" />
-    <Compile Include="Effects\RotateEffect.cs" />
-    <Compile Include="Effects\TornEdgeEffect.cs" />
-    <Compile Include="Core\WmInputLangChangeRequestFilter.cs" />
-    <Compile Include="GlobalSuppressions.cs" />
-    <Compile Include="Interfaces\Drawing\Adorners\IAdorner.cs" />
-    <Compile Include="Interfaces\Drawing\IField.cs" />
-    <Compile Include="Interfaces\Drawing\IFieldHolder.cs" />
-    <Compile Include="Interfaces\Drawing\IMemento.cs" />
-    <Compile Include="Interop\Base.cs" />
-    <Compile Include="Interop\ComProgIdAttribute.cs" />
-    <Compile Include="Interop\COMWrapper.cs" />
-    <Compile Include="Interop\IAppVisibility.cs" />
-    <Compile Include="Interop\IUnknown.cs" />
-    <Compile Include="Interop\IDispatch.cs" />
-    <Compile Include="Interop\IOleWindow.cs" />
-    <Compile Include="Interop\IOleCommandTarget.cs" />
-    <Compile Include="Interop\IServiceProvider.cs" />
-    <Compile Include="Controls\ExtendedWebBrowser.cs">
-      <SubType>Component</SubType>
-    </Compile>
-    <Compile Include="Controls\FormWithoutActivation.cs">
-      <SubType>Form</SubType>
-    </Compile>
-    <Compile Include="Controls\GreenshotButton.cs">
-      <SubType>Component</SubType>
-    </Compile>
-    <Compile Include="Controls\GreenshotCheckBox.cs">
-      <SubType>Component</SubType>
-    </Compile>
-    <Compile Include="Controls\GreenshotColumnSorter.cs" />
-    <Compile Include="Controls\GreenshotComboBox.cs">
-      <SubType>Component</SubType>
-    </Compile>
-    <Compile Include="Controls\GreenshotForm.cs">
-      <SubType>Form</SubType>
-    </Compile>
-    <Compile Include="Controls\GreenshotGroupBox.cs">
-      <SubType>Component</SubType>
-    </Compile>
-    <Compile Include="Controls\GreenshotLabel.cs">
-      <SubType>Component</SubType>
-    </Compile>
-    <Compile Include="Controls\GreenshotTabPage.cs">
-      <SubType>Component</SubType>
-    </Compile>
-    <Compile Include="Controls\GreenshotTextBox.cs">
-      <SubType>Component</SubType>
-    </Compile>
-    <Compile Include="Controls\GreenshotToolStripMenuItem.cs">
-      <SubType>Component</SubType>
-    </Compile>
-    <Compile Include="Controls\HotkeyControl.cs">
-      <SubType>Component</SubType>
-    </Compile>
-    <Compile Include="Controls\BackgroundForm.cs">
-      <SubType>Form</SubType>
-    </Compile>
-    <Compile Include="Controls\BackgroundForm.Designer.cs">
-      <DependentUpon>BackgroundForm.cs</DependentUpon>
-    </Compile>
-    <Compile Include="Controls\IGreenshotConfigBindable.cs" />
-    <Compile Include="Controls\IGreenshotLanguageBindable.cs" />
-    <Compile Include="Controls\GreenshotToolStripButton.cs">
-      <SubType>Component</SubType>
-    </Compile>
-    <Compile Include="Controls\GreenshotToolStripLabel.cs">
-      <SubType>Component</SubType>
-    </Compile>
-    <Compile Include="Controls\GreenshotToolDropDownButton.cs">
-      <SubType>Component</SubType>
-    </Compile>
-    <Compile Include="Controls\OAuthLoginForm.cs">
-      <SubType>Form</SubType>
-    </Compile>
-    <Compile Include="Controls\OAuthLoginForm.Designer.cs">
-      <DependentUpon>OAuthLoginForm.cs</DependentUpon>
-    </Compile>
-    <Compile Include="Controls\PleaseWaitForm.cs">
-      <SubType>Form</SubType>
-    </Compile>
-    <Compile Include="Controls\PleaseWaitForm.Designer.cs">
-      <DependentUpon>PleaseWaitForm.cs</DependentUpon>
-    </Compile>
-    <Compile Include="Controls\QualityDialog.cs">
-      <SubType>Form</SubType>
-    </Compile>
-    <Compile Include="Controls\QualityDialog.Designer.cs">
-      <DependentUpon>QualityDialog.cs</DependentUpon>
-    </Compile>
-    <Compile Include="Controls\SaveImageFileDialog.cs" />
-    <Compile Include="Controls\ThumbnailForm.cs">
-      <SubType>Form</SubType>
-    </Compile>
-    <Compile Include="Core\AbstractDestination.cs" />
-    <Compile Include="Core\AbstractProcessor.cs" />
-    <Compile Include="Core\AccessibleHelper.cs" />
-    <Compile Include="Core\AnimationHelpers.cs" />
-    <Compile Include="Core\BinaryStructHelper.cs" />
-    <Compile Include="Core\Cache.cs" />
-    <Compile Include="Core\ClipboardHelper.cs" />
-    <Compile Include="Core\CoreConfiguration.cs" />
-    <Compile Include="Core\CredentialsHelper.cs" />
-    <Compile Include="Effects\DropShadowEffect.cs" />
-    <Compile Include="Core\StringExtensions.cs" />
-    <Compile Include="Core\FilenameHelper.cs" />
-    <Compile Include="Core\ImageOutput.cs" />
-    <Compile Include="Core\InterfaceUtils.cs" />
-    <Compile Include="Core\DisplayKeyAttribute.cs" />
-    <Compile Include="Core\EmailConfigHelper.cs" />
-    <Compile Include="Core\EnumExtensions.cs" />
-    <Compile Include="Core\ExtensionAttribute.cs" />
-    <Compile Include="Core\GreenshotResources.cs" />
-    <Compile Include="Core\IEHelper.cs" />
-    <Compile Include="Core\ImageHelper.cs" />
-    <Compile Include="Core\JSONHelper.cs" />
-    <Compile Include="Core\Language.cs" />
-    <Compile Include="Core\LogHelper.cs" />
-    <Compile Include="Core\NetworkHelper.cs" />
-    <Compile Include="Core\OAuthHelper.cs" />
-    <Compile Include="Core\ObjectExtensions.cs" />
-    <Compile Include="Core\PluginUtils.cs" />
-    <Compile Include="Core\QuantizerHelper.cs" />
-    <Compile Include="Core\RssHelper.cs" />
-    <Compile Include="Core\WindowCapture.cs" />
-    <Compile Include="Core\WindowsHelper.cs" />
-    <Compile Include="IniFile\IniAttributes.cs" />
-    <Compile Include="IniFile\IniConfig.cs" />
-    <Compile Include="IniFile\IniReader.cs" />
-    <Compile Include="IniFile\IniSection.cs" />
-    <Compile Include="IniFile\IniValue.cs" />
-    <Compile Include="Interfaces\Capture.cs" />
-    <Compile Include="Interfaces\Drawing\Container.cs" />
-    <Compile Include="Interfaces\Forms\ImageEditor.cs" />
-    <Compile Include="Interfaces\Generic.cs" />
-    <Compile Include="Interfaces\IDestination.cs" />
-    <Compile Include="Interfaces\IProcessor.cs" />
-    <Compile Include="Interfaces\Plugin\PluginInterfaces.cs" />
-    <Compile Include="Properties\AssemblyInfo.cs" />
-    <Compile Include="UnmanagedHelpers\DWM.cs" />
-    <Compile Include="UnmanagedHelpers\Enumerations.cs" />
-    <Compile Include="UnmanagedHelpers\GDI32.cs" />
-    <Compile Include="UnmanagedHelpers\GDIplus.cs" />
-    <Compile Include="UnmanagedHelpers\Kernel32.cs" />
-    <Compile Include="UnmanagedHelpers\PsAPI.cs" />
-    <Compile Include="UnmanagedHelpers\Shell32.cs" />
-    <Compile Include="UnmanagedHelpers\Structs.cs" />
-    <Compile Include="UnmanagedHelpers\User32.cs" />
-    <Compile Include="UnmanagedHelpers\Win32Errors.cs" />
-    <Compile Include="UnmanagedHelpers\WinMM.cs" />
-    <EmbeddedResource Include="log4net-embedded.xml" />
-    <EmbeddedResource Include="Core\GreenshotResources.resx">
-      <DependentUpon>GreenshotResources.cs</DependentUpon>
-    </EmbeddedResource>
-  </ItemGroup>
-  <ItemGroup>
-    <None Include="packages.config" />
-  </ItemGroup>
-  <ItemGroup>
-    <Folder Include="IEInterop\" />
-  </ItemGroup>
+﻿<?xml version="1.0" encoding="utf-8"?>
+<Project ToolsVersion="14.0" DefaultTargets="Build" xmlns="http://schemas.microsoft.com/developer/msbuild/2003">
+  <Import Project="..\CommonProject.properties" />
+  <PropertyGroup>
+    <ProjectGuid>{5B924697-4DCD-4F98-85F1-105CB84B7341}</ProjectGuid>
+    <OutputType>Library</OutputType>
+    <RootNamespace>GreenshotPlugin</RootNamespace>
+    <AssemblyName>GreenshotPlugin</AssemblyName>
+    <TargetFrameworkVersion>v4.5</TargetFrameworkVersion>
+    <AppDesignerFolder>Properties</AppDesignerFolder>
+    <RunPostBuildEvent>OnBuildSuccess</RunPostBuildEvent>
+    <AllowUnsafeBlocks>True</AllowUnsafeBlocks>
+    <NoStdLib>False</NoStdLib>
+    <WarningLevel>4</WarningLevel>
+    <TreatWarningsAsErrors>false</TreatWarningsAsErrors>
+    <TargetFrameworkProfile />
+    <FileUpgradeFlags>
+    </FileUpgradeFlags>
+    <UpgradeBackupLocation>
+    </UpgradeBackupLocation>
+    <OldToolsVersion>3.5</OldToolsVersion>
+  </PropertyGroup>
+  <PropertyGroup Condition="'$(Configuration)|$(Platform)' == 'Debug|AnyCPU'">
+    <Prefer32Bit>false</Prefer32Bit>
+  </PropertyGroup>
+  <PropertyGroup Condition="'$(Configuration)|$(Platform)' == 'Debug|x86'">
+    <Prefer32Bit>false</Prefer32Bit>
+  </PropertyGroup>
+  <PropertyGroup Condition="'$(Configuration)|$(Platform)' == 'Release|AnyCPU'">
+    <Prefer32Bit>false</Prefer32Bit>
+  </PropertyGroup>
+  <PropertyGroup Condition="'$(Configuration)|$(Platform)' == 'Release|x86'">
+    <Prefer32Bit>false</Prefer32Bit>
+  </PropertyGroup>
+  <Import Project="$(MSBuildBinPath)\Microsoft.CSharp.Targets" />
+  <ItemGroup>
+    <Reference Include="Accessibility" />
+    <Reference Include="CustomMarshalers" />
+    <Reference Include="Dapplo.Log, Version=1.0.23.0, Culture=neutral, processorArchitecture=MSIL">
+      <HintPath>..\packages\Dapplo.Log.1.0.23\lib\net45\Dapplo.Log.dll</HintPath>
+      <Private>True</Private>
+    </Reference>
+    <Reference Include="log4net">
+      <HintPath>..\Greenshot\Lib\log4net.dll</HintPath>
+    </Reference>
+    <Reference Include="Svg, Version=2.2.1.39233, Culture=neutral, PublicKeyToken=12a0bac221edeae2, processorArchitecture=MSIL">
+      <HintPath>..\packages\Svg.2.3.0\lib\net35\Svg.dll</HintPath>
+      <Private>True</Private>
+    </Reference>
+    <Reference Include="System" />
+    <Reference Include="System.Drawing" />
+    <Reference Include="System.Windows.Forms" />
+    <Reference Include="System.Xml" />
+  </ItemGroup>
+  <ItemGroup>
+    <Compile Include="Controls\AnimatingForm.cs">
+      <SubType>Form</SubType>
+    </Compile>
+    <Compile Include="Controls\GreenshotRadioButton.cs">
+      <SubType>Component</SubType>
+    </Compile>
+    <Compile Include="Core\Enums\BuildStates.cs" />
+    <Compile Include="Core\Enums\ClickActions.cs" />
+    <Compile Include="Core\Enums\ClipboardFormats.cs" />
+    <Compile Include="Core\ExplorerHelper.cs" />
+    <Compile Include="Core\Log4NetLogger.cs" />
+    <Compile Include="Core\Enums\OutputFormats.cs" />
+    <Compile Include="Core\Enums\WindowCaptureModes.cs" />
+    <Compile Include="Core\SvgImage.cs" />
+    <Compile Include="Core\WebBrowserHelper.cs" />    <Compile Include="Effects\AdjustEffect.cs" />
+    <Compile Include="Effects\BorderEffect.cs" />
+    <Compile Include="Core\CaptureHandler.cs" />
+    <Compile Include="Core\EffectConverter.cs" />
+    <Compile Include="Core\EventDelay.cs" />
+    <Compile Include="Core\FastBitmap.cs" />
+    <Compile Include="Core\Func.cs" />
+    <Compile Include="Effects\GrayscaleEffect.cs" />
+    <Compile Include="Effects\IEffect.cs" />
+    <Compile Include="Core\IImage.cs" />
+    <Compile Include="Core\ImageWrapper.cs" />
+    <Compile Include="Effects\InvertEffect.cs" />
+    <Compile Include="Effects\MonochromeEffect.cs" />
+    <Compile Include="Core\OperatingSystemExtensions.cs" />
+    <Compile Include="Effects\ReduceColorsEffect.cs" />
+    <Compile Include="Effects\ResizeCanvasEffect.cs" />
+    <Compile Include="Effects\ResizeEffect.cs" />
+    <Compile Include="Effects\RotateEffect.cs" />
+    <Compile Include="Effects\TornEdgeEffect.cs" />
+    <Compile Include="Core\WmInputLangChangeRequestFilter.cs" />
+    <Compile Include="GlobalSuppressions.cs" />
+    <Compile Include="Interfaces\Drawing\Adorners\IAdorner.cs" />
+    <Compile Include="Interfaces\Drawing\IField.cs" />
+    <Compile Include="Interfaces\Drawing\IFieldHolder.cs" />
+    <Compile Include="Interfaces\Drawing\IMemento.cs" />
+    <Compile Include="Interop\Base.cs" />
+    <Compile Include="Interop\ComProgIdAttribute.cs" />
+    <Compile Include="Interop\COMWrapper.cs" />
+    <Compile Include="Interop\IAppVisibility.cs" />
+    <Compile Include="Interop\IUnknown.cs" />
+    <Compile Include="Interop\IDispatch.cs" />
+    <Compile Include="Interop\IOleWindow.cs" />
+    <Compile Include="Interop\IOleCommandTarget.cs" />
+    <Compile Include="Interop\IServiceProvider.cs" />
+    <Compile Include="Controls\ExtendedWebBrowser.cs">
+      <SubType>Component</SubType>
+    </Compile>
+    <Compile Include="Controls\FormWithoutActivation.cs">
+      <SubType>Form</SubType>
+    </Compile>
+    <Compile Include="Controls\GreenshotButton.cs">
+      <SubType>Component</SubType>
+    </Compile>
+    <Compile Include="Controls\GreenshotCheckBox.cs">
+      <SubType>Component</SubType>
+    </Compile>
+    <Compile Include="Controls\GreenshotColumnSorter.cs" />
+    <Compile Include="Controls\GreenshotComboBox.cs">
+      <SubType>Component</SubType>
+    </Compile>
+    <Compile Include="Controls\GreenshotForm.cs">
+      <SubType>Form</SubType>
+    </Compile>
+    <Compile Include="Controls\GreenshotGroupBox.cs">
+      <SubType>Component</SubType>
+    </Compile>
+    <Compile Include="Controls\GreenshotLabel.cs">
+      <SubType>Component</SubType>
+    </Compile>
+    <Compile Include="Controls\GreenshotTabPage.cs">
+      <SubType>Component</SubType>
+    </Compile>
+    <Compile Include="Controls\GreenshotTextBox.cs">
+      <SubType>Component</SubType>
+    </Compile>
+    <Compile Include="Controls\GreenshotToolStripMenuItem.cs">
+      <SubType>Component</SubType>
+    </Compile>
+    <Compile Include="Controls\HotkeyControl.cs">
+      <SubType>Component</SubType>
+    </Compile>
+    <Compile Include="Controls\BackgroundForm.cs">
+      <SubType>Form</SubType>
+    </Compile>
+    <Compile Include="Controls\BackgroundForm.Designer.cs">
+      <DependentUpon>BackgroundForm.cs</DependentUpon>
+    </Compile>
+    <Compile Include="Controls\IGreenshotConfigBindable.cs" />
+    <Compile Include="Controls\IGreenshotLanguageBindable.cs" />
+    <Compile Include="Controls\GreenshotToolStripButton.cs">
+      <SubType>Component</SubType>
+    </Compile>
+    <Compile Include="Controls\GreenshotToolStripLabel.cs">
+      <SubType>Component</SubType>
+    </Compile>
+    <Compile Include="Controls\GreenshotToolDropDownButton.cs">
+      <SubType>Component</SubType>
+    </Compile>
+    <Compile Include="Controls\OAuthLoginForm.cs">
+      <SubType>Form</SubType>
+    </Compile>
+    <Compile Include="Controls\OAuthLoginForm.Designer.cs">
+      <DependentUpon>OAuthLoginForm.cs</DependentUpon>
+    </Compile>
+    <Compile Include="Controls\PleaseWaitForm.cs">
+      <SubType>Form</SubType>
+    </Compile>
+    <Compile Include="Controls\PleaseWaitForm.Designer.cs">
+      <DependentUpon>PleaseWaitForm.cs</DependentUpon>
+    </Compile>
+    <Compile Include="Controls\QualityDialog.cs">
+      <SubType>Form</SubType>
+    </Compile>
+    <Compile Include="Controls\QualityDialog.Designer.cs">
+      <DependentUpon>QualityDialog.cs</DependentUpon>
+    </Compile>
+    <Compile Include="Controls\SaveImageFileDialog.cs" />
+    <Compile Include="Controls\ThumbnailForm.cs">
+      <SubType>Form</SubType>
+    </Compile>
+    <Compile Include="Core\AbstractDestination.cs" />
+    <Compile Include="Core\AbstractProcessor.cs" />
+    <Compile Include="Core\AccessibleHelper.cs" />
+    <Compile Include="Core\AnimationHelpers.cs" />
+    <Compile Include="Core\BinaryStructHelper.cs" />
+    <Compile Include="Core\Cache.cs" />
+    <Compile Include="Core\ClipboardHelper.cs" />
+    <Compile Include="Core\CoreConfiguration.cs" />
+    <Compile Include="Core\CredentialsHelper.cs" />
+    <Compile Include="Effects\DropShadowEffect.cs" />
+    <Compile Include="Core\StringExtensions.cs" />
+    <Compile Include="Core\FilenameHelper.cs" />
+    <Compile Include="Core\ImageOutput.cs" />
+    <Compile Include="Core\InterfaceUtils.cs" />
+    <Compile Include="Core\DisplayKeyAttribute.cs" />
+    <Compile Include="Core\EmailConfigHelper.cs" />
+    <Compile Include="Core\EnumExtensions.cs" />
+    <Compile Include="Core\ExtensionAttribute.cs" />
+    <Compile Include="Core\GreenshotResources.cs" />
+    <Compile Include="Core\IEHelper.cs" />
+    <Compile Include="Core\ImageHelper.cs" />
+    <Compile Include="Core\JSONHelper.cs" />
+    <Compile Include="Core\Language.cs" />
+    <Compile Include="Core\LogHelper.cs" />
+    <Compile Include="Core\NetworkHelper.cs" />
+    <Compile Include="Core\OAuthHelper.cs" />
+    <Compile Include="Core\ObjectExtensions.cs" />
+    <Compile Include="Core\PluginUtils.cs" />
+    <Compile Include="Core\QuantizerHelper.cs" />
+    <Compile Include="Core\RssHelper.cs" />
+    <Compile Include="Core\WindowCapture.cs" />
+    <Compile Include="Core\WindowsHelper.cs" />
+    <Compile Include="IniFile\IniAttributes.cs" />
+    <Compile Include="IniFile\IniConfig.cs" />
+    <Compile Include="IniFile\IniReader.cs" />
+    <Compile Include="IniFile\IniSection.cs" />
+    <Compile Include="IniFile\IniValue.cs" />
+    <Compile Include="Interfaces\Capture.cs" />
+    <Compile Include="Interfaces\Drawing\Container.cs" />
+    <Compile Include="Interfaces\Forms\ImageEditor.cs" />
+    <Compile Include="Interfaces\Generic.cs" />
+    <Compile Include="Interfaces\IDestination.cs" />
+    <Compile Include="Interfaces\IProcessor.cs" />
+    <Compile Include="Interfaces\Plugin\PluginInterfaces.cs" />
+    <Compile Include="Properties\AssemblyInfo.cs" />
+    <Compile Include="UnmanagedHelpers\DWM.cs" />
+    <Compile Include="UnmanagedHelpers\Enumerations.cs" />
+    <Compile Include="UnmanagedHelpers\GDI32.cs" />
+    <Compile Include="UnmanagedHelpers\GDIplus.cs" />
+    <Compile Include="UnmanagedHelpers\Kernel32.cs" />
+    <Compile Include="UnmanagedHelpers\PsAPI.cs" />
+    <Compile Include="UnmanagedHelpers\Shell32.cs" />
+    <Compile Include="UnmanagedHelpers\Structs.cs" />
+    <Compile Include="UnmanagedHelpers\User32.cs" />
+    <Compile Include="UnmanagedHelpers\Win32Errors.cs" />
+    <Compile Include="UnmanagedHelpers\WinMM.cs" />
+    <EmbeddedResource Include="log4net-embedded.xml" />
+    <EmbeddedResource Include="Core\GreenshotResources.resx">
+      <DependentUpon>GreenshotResources.cs</DependentUpon>
+    </EmbeddedResource>
+  </ItemGroup>
+  <ItemGroup>
+    <None Include="packages.config" />
+  </ItemGroup>
+  <ItemGroup>
+    <Folder Include="IEInterop\" />
+  </ItemGroup>
 </Project>